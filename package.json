--- conflicted
+++ resolved
@@ -1,11 +1,7 @@
 {
   "displayName": "Homebridge Echonet Lite Eolia",
   "name": "homebridge-echonet-lite-eolia",
-<<<<<<< HEAD
   "version": "0.3.0",
-=======
-  "version": "0.2.1",
->>>>>>> f5f2aa9b
   "description": "Homebridge Plugin to control Panasonic air conditioner (Eolia) sold in Japan via Echonet-Lite protocol. Now in development.",
   "license": "Apache-2.0",
   "repository": {
